from distutils.core import setup



setup(
<<<<<<< HEAD
    name='weight_component',
    version='1',
    packages=[
        'weight_component',
=======
    name='components',
    version='1',
    packages=[
        'components',
>>>>>>> 1541027e
    ],
    install_requires=[
    ],
)<|MERGE_RESOLUTION|>--- conflicted
+++ resolved
@@ -3,17 +3,10 @@
 
 
 setup(
-<<<<<<< HEAD
-    name='weight_component',
-    version='1',
-    packages=[
-        'weight_component',
-=======
     name='components',
     version='1',
     packages=[
         'components',
->>>>>>> 1541027e
     ],
     install_requires=[
     ],
